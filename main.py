--- conflicted
+++ resolved
@@ -5,16 +5,7 @@
 import argparse
 import json
 from typing import Optional
-<<<<<<< HEAD
-
-__version__ = "1.4.9"
-
-# Add the project root to the sys.path to allow imports from core
-sys.path.insert(0, os.path.abspath(os.path.join(os.path.dirname(__file__))))
-
-=======
 import logging
->>>>>>> f84ab630
 from program import Program
 from config import ProgramConfig, ProgramSetting
 from entities.model_enums import ModelType
@@ -108,14 +99,9 @@
         prog.config.set(ProgramSetting.PRINT_LOG, True)
         prog.config.set(ProgramSetting.PRINT_DEBUG, True)
     else:
-<<<<<<< HEAD
-        func.LOCK_LOG = True 
-        prog.config.set(ProgramSetting.PRINT_LOG, False)
-=======
 
         func.LOCK_LOG = True 
         prog.config.set(ProgramSetting.PRINT_LOG, True)
->>>>>>> f84ab630
         prog.config.set(ProgramSetting.PRINT_DEBUG, False)
 
     prog.init_program(args) 
@@ -160,11 +146,7 @@
         if is_debug_console: 
             raise e
         else:
-<<<<<<< HEAD
-            func.log(f"An unexpected error occurred: {e}", level="ERROR") 
-=======
             func.out(f"An unexpected error occurred: {e}", level="ERROR") 
->>>>>>> f84ab630
             sys.exit(1)
 
 if __name__ == "__main__":
