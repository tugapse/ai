--- conflicted
+++ resolved
@@ -79,11 +79,7 @@
         self.running_command = False
         self.waiting_for_response = False
         self.messages = []
-<<<<<<< HEAD
-        self.images = []
-=======
         self.images :list[str]= []
->>>>>>> c3cc539a
         self.current_message = ""
         self.user_prompt = "  User:"
         self.assistant_prompt = "  Assistant:"
