from time import time
from typing import Union
import functions as func
from core import OllamaModel, ChatRoles
from extras.console import ConsoleTokenFormatter
from core.llms.think_parser import ThinkingAnimationHandler
from core.llms.thinking_log_manager import ThinkingLogManager
from core.template_injection import TemplateInjection
from color import Color


class OutputPrinter:
    """
    Manages how LLM output tokens are printed to the console based on the print mode.
    Handles buffering for 'line' and 'every_x_tokens' modes.
    """
    def __init__(self, print_mode: str = "token", tokens_per_print: int = 1):
        self.print_mode = print_mode
        self.tokens_per_print = max(1, tokens_per_print)

<<<<<<< HEAD
        self.line_buffer = ""
        self.token_buffer = ""
        self.buffered_token_count = 0

    def process_and_print(self, token_to_display: str) -> None:
        """
        Processes a single formatted token and prints it based on the configured mode.
        """
        if self.print_mode == "token":
            func.out(token_to_display, end="", flush=True)
        elif self.print_mode == "line":
            self.line_buffer += token_to_display
            if "\n" in self.line_buffer:
                parts = self.line_buffer.split("\n")
                for i in range(len(parts) - 1):
                    func.out(parts[i] + "\n", end="", flush=True)
                self.line_buffer = parts[-1]
        elif self.print_mode == "every_x_tokens":
            self.token_buffer += token_to_display
            self.buffered_token_count += 1
            if self.buffered_token_count >= self.tokens_per_print:
                func.out(self.token_buffer, end="", flush=True)
                self.token_buffer = ""
                self.buffered_token_count = 0
        else:
            func.log(f"Warning: Unknown print_mode '{self.print_mode}'. Defaulting to 'token'.")
            func.out(token_to_display, end="", flush=True)
=======
from time import time
from typing import Union
import functions as func
from core import OllamaModel,ChatRoles
from extras.console import ConsoleTokenFormatter
from color import Color
>>>>>>> bda2ae4a

    def flush_buffers(self) -> None:
        """
        Prints any remaining content in buffers at the end of the stream.
        """
        if self.print_mode == "line" and self.line_buffer:
            func.out(self.line_buffer, end="", flush=True)
            self.line_buffer = ""
        elif self.print_mode == "every_x_tokens" and self.token_buffer:
            func.out(self.token_buffer, end="", flush=True)
            self.token_buffer = ""


<<<<<<< HEAD
def ask(
    llm: OllamaModel,
    input_message: Union[str, list[str]],
    write_to_file=False,
    output_filename=None,
    thinking_mode: str = "spinner",
    print_mode: str = "every_x_tokens",
    tokens_per_print: int = 5,
) -> None:
=======
def ask(llm:OllamaModel, input_message:Union[str, list[str]],write_to_file=False,output_filename=None) -> None:
>>>>>>> bda2ae4a
    """
    Asks the language model a question and streams its response.

    Args:
        llm (OllamaModel): The language model bot instance.
        input_message (Union[str, list[str]]): The user's input message.
                                               Can be a string or a list of message dictionaries.
        write_to_file (bool): If True, the LLM's output will be written to a file.
        output_filename (str, optional): The filename for output.
        thinking_mode (str): Specifies the visual style of the thinking indicator.
                             Valid options: 'dots', 'spinner', 'progressbar'.
        print_mode (str): Specifies how the LLM's output is printed.
                          Valid options: 'token' (print each token),
                          'line' (print full lines), or
                          'every_x_tokens' (print accumulated tokens after X tokens).
        tokens_per_print (int): The number of tokens to accumulate before printing,
                                used with 'every_x_tokens' print_mode. Must be > 0.
    """
    start_time = time()
    first_token_time = None
    end_time = None

    thinking_log_manager = ThinkingLogManager(log_file_name="llm_thinking.log")
    # Call write_session_header immediately after initializing the log manager
    thinking_log_manager.write_session_header(tags=llm.model_name)
    injection_template = TemplateInjection(llm.system_prompt)
    llm.system_prompt = injection_template.replace_system_template()


    enable_thinking_display = True
    thinking_handler = ThinkingAnimationHandler(
        enable_display=enable_thinking_display,
        mode=thinking_mode,
        log_manager=thinking_log_manager,
        header_tags=llm.model_name
    )

    output_printer = OutputPrinter(print_mode=print_mode, tokens_per_print=tokens_per_print)

    if isinstance(input_message, str):
<<<<<<< HEAD
        message = [OllamaModel.create_message(ChatRoles.USER, input_message)]
    elif isinstance(input_message, list):
        message = input_message
        sum(len(line.get("content", "") or "") for line in input_message)
    else:
        func.log("Unsupported input message type for LLM. Expected str or list[dict].")
        return

    func.log("Loading ֍ ֍ ֍", end=Color.RESET + "\n")

    if write_to_file and output_filename:
        func.write_to_file(output_filename, "")
=======
        message = [OllamaModel.create_message(ChatRoles.USER,input_message)]
        # func.out("Prompt has " + str(len(input_message)/4) + " tokens in a " + str(len(input_message)) + " chars string")
    elif isinstance(input_message, list):
        message = input_message
        txt_len = 0
        for line in input_message:
            txt_len = txt_len + len(line['content'] or "")
        # func.out("Prompt has " + str(txt_len / 4) + " tokens in a " +str(txt_len) + " chars string")
    else:
        func.log("Unsupported text type")

    func.log("Loading ֍ ֍ ֍" , end=Color.RESET+"\n")
>>>>>>> bda2ae4a

    llm_options = {
<<<<<<< HEAD
        "num_ctx": llm.CONTEXT_WINDOW_EXTRA_LARGE,
        "temperature": 0.5,
        "seed": llm.CONTEXT_WINDOW_SMALL,
    }

    token_processor = ConsoleTokenFormatter()
    for raw_token_string in llm.chat(message, stream=True, options=llm_options):
        if first_token_time is None:
            first_token_time = time()
        
        is_thinking, content_after_thinking_handler = thinking_handler.process_token_and_thinking_state(raw_token_string)

        formatted_token_for_display = ""
        if not is_thinking:
            formatted_token_for_display = token_processor.process_token(content_after_thinking_handler)
        
        if not is_thinking and formatted_token_for_display:
            output_printer.process_and_print(formatted_token_for_display)

        if write_to_file and output_filename and formatted_token_for_display:
            func.write_to_file(output_filename, formatted_token_for_display, func.FILE_MODE_APPEND)

    output_printer.flush_buffers()

    end_time = time()
    func.out("\n")

    func.log(
        f"{Color.RESET}First token :{Color.YELLOW} {func.format_execution_time(start_time, first_token_time)}"
    )
    func.log(
        f"{Color.RESET}Time taken  :{Color.YELLOW} {func.format_execution_time(start_time, end_time)}"
    )
=======
            'num_ctx': llm.CONTEXT_WINDOW_EXTRA_LARGE,
            'temperature':0.5,
            'seed':llm.CONTEXT_WINDOW_SMALL
    }

    token_processor = ConsoleTokenFormatter()
    for response in llm.chat(message, stream=True, options=llm_options):
        if first_token_time is None: first_token_time = time()
        new_token = token_processor.process_token(response)
        func.out(new_token, end="",flush=True)
        if write_to_file and output_filename:
            func.write_to_file(output_filename,response,func.FILE_MODE_APPEND)           
    end_time = time()
    func.out("\n")
    func.log(f"{Color.RESET}First token :{Color.YELLOW} {func.format_execution_time(start_time,first_token_time)}")
    func.log(f"{Color.RESET}Time taken  :{Color.YELLOW} {func.format_execution_time(start_time,end_time)}")
>>>>>>> bda2ae4a
<|MERGE_RESOLUTION|>--- conflicted
+++ resolved
@@ -18,7 +18,6 @@
         self.print_mode = print_mode
         self.tokens_per_print = max(1, tokens_per_print)
 
-<<<<<<< HEAD
         self.line_buffer = ""
         self.token_buffer = ""
         self.buffered_token_count = 0
@@ -46,14 +45,6 @@
         else:
             func.log(f"Warning: Unknown print_mode '{self.print_mode}'. Defaulting to 'token'.")
             func.out(token_to_display, end="", flush=True)
-=======
-from time import time
-from typing import Union
-import functions as func
-from core import OllamaModel,ChatRoles
-from extras.console import ConsoleTokenFormatter
-from color import Color
->>>>>>> bda2ae4a
 
     def flush_buffers(self) -> None:
         """
@@ -67,7 +58,6 @@
             self.token_buffer = ""
 
 
-<<<<<<< HEAD
 def ask(
     llm: OllamaModel,
     input_message: Union[str, list[str]],
@@ -77,9 +67,15 @@
     print_mode: str = "every_x_tokens",
     tokens_per_print: int = 5,
 ) -> None:
-=======
+from typing import Union
+import functions as func
+from core import OllamaModel,ChatRoles
+from extras.console import ConsoleTokenFormatter
+from color import Color
+
+
+
 def ask(llm:OllamaModel, input_message:Union[str, list[str]],write_to_file=False,output_filename=None) -> None:
->>>>>>> bda2ae4a
     """
     Asks the language model a question and streams its response.
 
@@ -120,39 +116,34 @@
     output_printer = OutputPrinter(print_mode=print_mode, tokens_per_print=tokens_per_print)
 
     if isinstance(input_message, str):
-<<<<<<< HEAD
         message = [OllamaModel.create_message(ChatRoles.USER, input_message)]
+        message = [OllamaModel.create_message(ChatRoles.USER,input_message)]
+        # func.out("Prompt has " + str(len(input_message)/4) + " tokens in a " + str(len(input_message)) + " chars string")
     elif isinstance(input_message, list):
         message = input_message
         sum(len(line.get("content", "") or "") for line in input_message)
+        txt_len = 0
+        for line in input_message:
+            txt_len = txt_len + len(line['content'] or "")
+        # func.out("Prompt has " + str(txt_len / 4) + " tokens in a " +str(txt_len) + " chars string")
     else:
         func.log("Unsupported input message type for LLM. Expected str or list[dict].")
         return
 
     func.log("Loading ֍ ֍ ֍", end=Color.RESET + "\n")
+        func.log("Unsupported text type")
 
     if write_to_file and output_filename:
         func.write_to_file(output_filename, "")
-=======
-        message = [OllamaModel.create_message(ChatRoles.USER,input_message)]
-        # func.out("Prompt has " + str(len(input_message)/4) + " tokens in a " + str(len(input_message)) + " chars string")
-    elif isinstance(input_message, list):
-        message = input_message
-        txt_len = 0
-        for line in input_message:
-            txt_len = txt_len + len(line['content'] or "")
-        # func.out("Prompt has " + str(txt_len / 4) + " tokens in a " +str(txt_len) + " chars string")
-    else:
-        func.log("Unsupported text type")
-
     func.log("Loading ֍ ֍ ֍" , end=Color.RESET+"\n")
->>>>>>> bda2ae4a
 
     llm_options = {
-<<<<<<< HEAD
         "num_ctx": llm.CONTEXT_WINDOW_EXTRA_LARGE,
         "temperature": 0.5,
         "seed": llm.CONTEXT_WINDOW_SMALL,
+            'num_ctx': llm.CONTEXT_WINDOW_EXTRA_LARGE,
+            'temperature':0.5,
+            'seed':llm.CONTEXT_WINDOW_SMALL
     }
 
     token_processor = ConsoleTokenFormatter()
@@ -174,6 +165,12 @@
 
     output_printer.flush_buffers()
 
+    for response in llm.chat(message, stream=True, options=llm_options):
+        if first_token_time is None: first_token_time = time()
+        new_token = token_processor.process_token(response)
+        func.out(new_token, end="",flush=True)
+        if write_to_file and output_filename:
+            func.write_to_file(output_filename,response,func.FILE_MODE_APPEND)           
     end_time = time()
     func.out("\n")
 
@@ -183,21 +180,7 @@
     func.log(
         f"{Color.RESET}Time taken  :{Color.YELLOW} {func.format_execution_time(start_time, end_time)}"
     )
-=======
-            'num_ctx': llm.CONTEXT_WINDOW_EXTRA_LARGE,
-            'temperature':0.5,
-            'seed':llm.CONTEXT_WINDOW_SMALL
-    }
 
-    token_processor = ConsoleTokenFormatter()
-    for response in llm.chat(message, stream=True, options=llm_options):
-        if first_token_time is None: first_token_time = time()
-        new_token = token_processor.process_token(response)
-        func.out(new_token, end="",flush=True)
-        if write_to_file and output_filename:
-            func.write_to_file(output_filename,response,func.FILE_MODE_APPEND)           
-    end_time = time()
     func.out("\n")
     func.log(f"{Color.RESET}First token :{Color.YELLOW} {func.format_execution_time(start_time,first_token_time)}")
-    func.log(f"{Color.RESET}Time taken  :{Color.YELLOW} {func.format_execution_time(start_time,end_time)}")
->>>>>>> bda2ae4a
+    func.log(f"{Color.RESET}Time taken  :{Color.YELLOW} {func.format_execution_time(start_time,end_time)}")