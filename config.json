--- conflicted
+++ resolved
@@ -1,5 +1,4 @@
 {
-<<<<<<< HEAD
     "MODEL_NAME": "llama3",
     "SYSTEM_PROMPT_FILE": "{root_dir}/templates/system/ai_assistant.md",
     "OLLAMA_HOST": "127.0.0.1",
@@ -8,22 +7,6 @@
         "TASKS_TEMPLATES": "{root_dir}/templates/task/",
         "SYSTEM_TEMPLATES": "{root_dir}/templates/system/",
         "INJECT_TEMPLATES": "{root_dir}/templates/inject/"
-    },
-    "USER_PATHS": {
-        "CHAT_LOG": "{root_dir}/logs/chat/",
-        "TASKS_TEMPLATES": "",
-        "SYSTEM_TEMPLATES": "",
-        "INJECT_TEMPLATES": ""
-    },
-    "INJECT_TEMPLATES": [
-        {
-            "key": "{{THINKING}}",
-            "value": "thinking.md"
-        }
-    ],
-    "PRINT_LOG": true,
-    "PRINT_OUTPUT": true
-=======
     "MODEL_NAME":"llama3",
     "SYSTEM_PROMPT_FILE":"{root_dir}/templates/system/ai_assistant.md",
     "OLLAMA_HOST":"127.0.0.1",
@@ -39,5 +22,4 @@
     },
     "PRINT_LOG":true,
     "PRINT_OUTPUT":true
->>>>>>> bda2ae4a
 }