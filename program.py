--- conflicted
+++ resolved
@@ -60,14 +60,11 @@
         self.model_variant = spliced_model_name[1] if len(spliced_model_name) > 1 else None 
 
         self.system_prompt :str = None
-<<<<<<< HEAD
         with  open(ProgramConfig.current.get(ProgramSetting.SYSTEM_PROMPT_FILE,"config.json"), 'r') as file:
             self.system_prompt = file.read()    
-=======
 
         system_file = ProgramConfig.current.get(ProgramSetting.SYSTEM_PROMPT_FILE)
         self.read_system_file(system_file)
->>>>>>> bda2ae4a
         
         self.chat  = Chat()
         self.llm = OllamaModel( self.model_name, system_prompt=self.system_prompt , host=ProgramConfig.current.get(ProgramSetting.OLLAMA_HOST) )
