--- conflicted
+++ resolved
@@ -90,11 +90,7 @@
         """
         started_response = False
         print(Color.YELLOW+"  Loading ..\r", end="")
-<<<<<<< HEAD
-        outs = self.llm.chat(self.chat.messages, options={'num_ctx':OllamaModel.CONTEXT_WINDOW_LARGE})
-=======
         outs = self.llm.chat(self.chat.messages,options=self.model_params.to_dict())
->>>>>>> c3cc539a
         for text in outs:
             if not started_response:
                 print(format_text(self.chat.assistant_prompt, Color.PURPLE)+Color.RESET, end= " ")
